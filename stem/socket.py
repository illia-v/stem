# Copyright 2011-2020, Damian Johnson and The Tor Project
# See LICENSE for licensing information

"""
Supports communication with sockets speaking Tor protocols. This
allows us to send messages as basic strings, and receive responses as
:class:`~stem.response.ControlMessage` instances.

**This module only consists of low level components, and is not intended for
users.** See our `tutorials <../tutorials.html>`_ and `Control Module
<control.html>`_ if you're new to Stem and looking to get started.

With that aside, these can still be used for raw socket communication with
Tor...

::

  import stem
  import stem.connection
  import stem.socket

  if __name__ == '__main__':
    try:
      control_socket = stem.socket.ControlPort(port = 9051)
      stem.connection.authenticate(control_socket)
    except stem.SocketError as exc:
      print 'Unable to connect to tor on port 9051: %s' % exc
      sys.exit(1)
    except stem.connection.AuthenticationFailure as exc:
      print 'Unable to authenticate: %s' % exc
      sys.exit(1)

    print "Issuing 'GETINFO version' query...\\n"
    control_socket.send('GETINFO version')
    print control_socket.recv()

::

  % python example.py
  Issuing 'GETINFO version' query...

  version=0.2.4.10-alpha-dev (git-8be6058d8f31e578)
  OK

**Module Overview:**

::

  BaseSocket - Thread safe socket.
    |- RelaySocket - Socket for a relay's ORPort.
    |  |- send - sends a message to the socket
    |  +- recv - receives a response from the socket
    |
    |- ControlSocket - Socket wrapper that speaks the tor control protocol.
    |  |- ControlPort - Control connection via a port.
    |  |- ControlSocketFile - Control connection via a local file socket.
    |  |
    |  |- send - sends a message to the socket
    |  +- recv - receives a ControlMessage from the socket
    |
    |- is_alive - reports if the socket is known to be closed
    |- is_localhost - returns if the socket is for the local system or not
    |- connection_time - timestamp when socket last connected or disconnected
    |- connect - connects a new socket
    +- close - shuts down the socket

  send_message - Writes a message to a control socket.
  recv_message - Reads a ControlMessage from a control socket.
  send_formatting - Performs the formatting expected from sent messages.
"""

import asyncio
import re
import socket
import ssl
import sys
import threading
import time

import stem.response
import stem.util.str_tools

from stem.util import log
from types import TracebackType
from typing import Awaitable, BinaryIO, Callable, List, Optional, Tuple, Type, Union, overload

MESSAGE_PREFIX = re.compile(b'^[a-zA-Z0-9]{3}[-+ ]')
ERROR_MSG = 'Error while receiving a control message (%s): %s'

# lines to limit our trace logging to, you can disable this by setting it to None

TRUNCATE_LOGS = 10


class BaseSocket(object):
  """
  Thread safe socket, providing common socket functionality.
  """

  def __init__(self) -> None:
    self._reader = None  # type: Optional[asyncio.StreamReader]
    self._writer = None  # type: Optional[asyncio.StreamWriter]
    self._is_alive = False
    self._connection_time = 0.0  # time when we last connected or disconnected

    # Tracks sending and receiving separately. This should be safe, and doing
    # so prevents deadlock where we block writes because we're waiting to read
    # a message that isn't coming.

    self._send_lock = threading.RLock()
    self._recv_lock = threading.RLock()

  def is_alive(self) -> bool:
    """
    Checks if the socket is known to be closed. We won't be aware if it is
    until we either use it or have explicitily shut it down.

    In practice a socket derived from a port knows about its disconnection
    after failing to receive data, whereas socket file derived connections
    know after either sending or receiving data.

    This means that to have reliable detection for when we're disconnected
    you need to continually pull from the socket (which is part of what the
    :class:`~stem.control.BaseController` does).

    :returns: **bool** that's **True** if our socket is connected and **False**
      otherwise
    """

    return self._is_alive

  def is_localhost(self) -> bool:
    """
    Returns if the connection is for the local system or not.

    :returns: **bool** that's **True** if the connection is for the local host
      and **False** otherwise
    """

    return False

  def connection_time(self) -> float:
    """
    Provides the unix timestamp for when our socket was either connected or
    disconnected. That is to say, the time we connected if we're currently
    connected and the time we disconnected if we're not connected.

    .. versionadded:: 1.3.0

    :returns: **float** for when we last connected or disconnected, zero if
      we've never connected
    """

    return self._connection_time

  async def connect(self) -> None:
    """
    Connects to a new socket, closing our previous one if we're already
    attached.

    :raises: :class:`stem.SocketError` if unable to make a socket
    """

    with self._send_lock:
      # Closes the socket if we're currently attached to one. Once we're no
      # longer alive it'll be safe to acquire the recv lock because recv()
      # calls no longer block (raising SocketClosed instead).

      if self.is_alive():
        await self.close()

      with self._recv_lock:
        self._reader, self._writer = await self._open_connection()
        self._is_alive = True
        self._connection_time = time.time()

        # It's possible for this to have a transient failure...
        # SocketError: [Errno 4] Interrupted system call
        #
        # It's safe to retry, so give it another try if it fails.

        try:
          await self._connect()
        except stem.SocketError:
          await self._connect()  # single retry

  async def close(self) -> None:
    """
    Shuts down the socket. If it's already closed then this is a no-op.
    """

    with self._send_lock:
      # Function is idempotent with one exception: we notify _close() if this
      # is causing our is_alive() state to change.

      is_change = self.is_alive()

      if self._writer:
        self._writer.close()
        # `StreamWriter.wait_closed` was added in Python 3.7.
        if sys.version_info >= (3, 7):
          await self._writer.wait_closed()

      self._reader = None
      self._writer = None
      self._is_alive = False
      self._connection_time = time.time()

      if is_change:
        await self._close()

  async def _send(self, message: Union[bytes, str], handler: Callable[[asyncio.StreamWriter, Union[bytes, str]], Awaitable[None]]) -> None:
    """
    Send message in a thread safe manner. Handler is expected to be of the form...

    ::

      my_handler(socket, socket_file, message)
    """

    with self._send_lock:
      try:
        if not self.is_alive():
          raise stem.SocketClosed()

        await handler(self._writer, message)
      except stem.SocketClosed:
        # if send_message raises a SocketClosed then we should properly shut
        # everything down

        if self.is_alive():
          await self.close()

        raise

  @overload
  async def _recv(self, handler: Callable[[asyncio.StreamReader], Awaitable[bytes]]) -> bytes:
    ...

  @overload
  async def _recv(self, handler: Callable[[asyncio.StreamReader], Awaitable[stem.response.ControlMessage]]) -> stem.response.ControlMessage:
    ...

  async def _recv(self, handler):
    """
    Receives a message in a thread safe manner. Handler is expected to be of the form...

    ::

      my_handler(socket, socket_file)
    """

    with self._recv_lock:
      try:
        # makes a temporary reference to the _reader because connect()
        # and close() may set or unset it

        my_reader = self._reader

        if not my_reader:
          raise stem.SocketClosed()

        return await handler(my_reader)
      except stem.SocketClosed:
        # If recv_message raises a SocketClosed then we should properly shut
        # everything down. However, there's a couple cases where this will
        # cause deadlock...
        #
        # * This SocketClosed was *caused by* a close() call, which is joining
        #   on our thread.
        #
        # * A send() call that's currently in flight is about to call close(),
        #   also attempting to join on us.
        #
        # To resolve this we make a non-blocking call to acquire the send lock.
        # If we get it then great, we can close safely. If not then one of the
        # above are in progress and we leave the close to them.

        if self.is_alive():
          if self._send_lock.acquire(False):
            await self.close()
            self._send_lock.release()

        raise

  def _get_send_lock(self) -> threading.RLock:
    """
    The send lock is useful to classes that interact with us at a deep level
    because it's used to lock :func:`stem.socket.ControlSocket.connect` /
    :func:`stem.socket.BaseSocket.close`, and by extension our
    :func:`stem.socket.BaseSocket.is_alive` state changes.

    :returns: **threading.RLock** that governs sending messages to our socket
      and state changes
    """

    return self._send_lock

  async def __aenter__(self) -> 'stem.socket.BaseSocket':
    return self

  async def __aexit__(self, exit_type: Optional[Type[BaseException]], value: Optional[BaseException], traceback: Optional[TracebackType]):
    await self.close()

  async def _connect(self) -> None:
    """
    Connection callback that can be overwritten by subclasses and wrappers.
    """

    pass

  async def _close(self) -> None:
    """
    Disconnection callback that can be overwritten by subclasses and wrappers.
    """

    pass

  async def _open_connection(self) -> Tuple[asyncio.StreamReader, asyncio.StreamWriter]:
    raise NotImplementedError('Unsupported Operation: this should be implemented by the BaseSocket subclass')


class RelaySocket(BaseSocket):
  """
  `Link-level connection
  <https://gitweb.torproject.org/torspec.git/tree/tor-spec.txt>`_ to a Tor
  relay.

  .. versionadded:: 1.7.0

  :var str address: address our socket connects to
  :var int port: ORPort our socket connects to
  """

  def __init__(self, address: str = '127.0.0.1', port: int = 9050) -> None:
    """
    RelaySocket constructor.

<<<<<<< HEAD
    :param str address: ip address of the relay
    :param int port: orport of the relay
=======
    :param address: ip address of the relay
    :param port: orport of the relay
    :param connect: connects to the socket if True, leaves it unconnected otherwise

    :raises: :class:`stem.SocketError` if connect is **True** and we're
      unable to establish a connection
>>>>>>> 8634aa04
    """

    super(RelaySocket, self).__init__()
    self.address = address
    self.port = port

  async def send(self, message: Union[str, bytes]) -> None:
    """
    Sends a message to the relay's ORPort.

    :param message: message to be formatted and sent to the socket

    :raises:
      * :class:`stem.SocketError` if a problem arises in using the socket
      * :class:`stem.SocketClosed` if the socket is known to be shut down
    """

    await self._send(message, _write_to_socket)

  async def recv(self, timeout: Optional[float] = None) -> bytes:
    """
    Receives a message from the relay.

    :param timeout: maxiumum number of seconds to await a response, this
      blocks indefinitely if **None**

    :returns: bytes for the message received

    :raises:
      * :class:`stem.ProtocolError` the content from the socket is malformed
      * :class:`stem.SocketClosed` if the socket closes before we receive a complete message
    """

    async def wrapped_recv(reader: asyncio.StreamReader) -> Optional[bytes]:
      read_coroutine = reader.read(1024)
      if timeout is None:
        return await read_coroutine
      else:
        try:
          return await asyncio.wait_for(read_coroutine, timeout)
        except (asyncio.TimeoutError, ssl.SSLError, ssl.SSLWantReadError):
          return None

    return await self._recv(wrapped_recv)

  def is_localhost(self) -> bool:
    return self.address == '127.0.0.1'

  async def _open_connection(self) -> Tuple[asyncio.StreamReader, asyncio.StreamWriter]:
    try:
      return await asyncio.open_connection(self.address, self.port, ssl=ssl.SSLContext())
    except socket.error as exc:
      raise stem.SocketError(exc)


class ControlSocket(BaseSocket):
  """
  Wrapper for a socket connection that speaks the Tor control protocol. To the
  better part this transparently handles the formatting for sending and
  receiving complete messages.

  Callers should not instantiate this class directly, but rather use subclasses
  which are expected to implement the **_make_socket()** method.
  """

  def __init__(self) -> None:
    super(ControlSocket, self).__init__()

  async def send(self, message: Union[bytes, str]) -> None:
    """
    Formats and sends a message to the control socket. For more information see
    the :func:`~stem.socket.send_message` function.

    :param message: message to be formatted and sent to the socket

    :raises:
      * :class:`stem.SocketError` if a problem arises in using the socket
      * :class:`stem.SocketClosed` if the socket is known to be shut down
    """

    await self._send(message, send_message)

  async def recv(self) -> stem.response.ControlMessage:
    """
    Receives a message from the control socket, blocking until we've received
    one. For more information see the :func:`~stem.socket.recv_message` function.

    :returns: :class:`~stem.response.ControlMessage` for the message received

    :raises:
      * :class:`stem.ProtocolError` the content from the socket is malformed
      * :class:`stem.SocketClosed` if the socket closes before we receive a complete message
    """

    return await self._recv(recv_message)


class ControlPort(ControlSocket):
  """
  Control connection to tor. For more information see tor's ControlPort torrc
  option.

  :var str address: address our socket connects to
  :var int port: ControlPort our socket connects to
  """

  def __init__(self, address: str = '127.0.0.1', port: int = 9051) -> None:
    """
    ControlPort constructor.

<<<<<<< HEAD
    :param str address: ip address of the controller
    :param int port: port number of the controller
=======
    :param address: ip address of the controller
    :param port: port number of the controller
    :param connect: connects to the socket if True, leaves it unconnected otherwise

    :raises: :class:`stem.SocketError` if connect is **True** and we're
      unable to establish a connection
>>>>>>> 8634aa04
    """

    super(ControlPort, self).__init__()
    self.address = address
    self.port = port

  def is_localhost(self) -> bool:
    return self.address == '127.0.0.1'

  async def _open_connection(self) -> Tuple[asyncio.StreamReader, asyncio.StreamWriter]:
    try:
      return await asyncio.open_connection(self.address, self.port)
    except socket.error as exc:
      raise stem.SocketError(exc)


class ControlSocketFile(ControlSocket):
  """
  Control connection to tor. For more information see tor's ControlSocket torrc
  option.

  :var str path: filesystem path of the socket we connect to
  """

  def __init__(self, path: str = '/var/run/tor/control') -> None:
    """
    ControlSocketFile constructor.

<<<<<<< HEAD
    :param str socket_path: path where the control socket is located
=======
    :param socket_path: path where the control socket is located
    :param connect: connects to the socket if True, leaves it unconnected otherwise

    :raises: :class:`stem.SocketError` if connect is **True** and we're
      unable to establish a connection
>>>>>>> 8634aa04
    """

    super(ControlSocketFile, self).__init__()
    self.path = path

  def is_localhost(self) -> bool:
    return True

  async def _open_connection(self) -> Tuple[asyncio.StreamReader, asyncio.StreamWriter]:
    try:
      return await asyncio.open_unix_connection(self.path)
    except socket.error as exc:
      raise stem.SocketError(exc)


async def send_message(writer: asyncio.StreamWriter, message: Union[bytes, str], raw: bool = False) -> None:
  """
  Sends a message to the control socket, adding the expected formatting for
  single verses multi-line messages. Neither message type should contain an
  ending newline (if so it'll be treated as a multi-line message with a blank
  line at the end). If the message doesn't contain a newline then it's sent
  as...

  ::

    <message>\\r\\n

  and if it does contain newlines then it's split on ``\\n`` and sent as...

  ::

    +<line 1>\\r\\n
    <line 2>\\r\\n
    <line 3>\\r\\n
    .\\r\\n

  :param control_file: file derived from the control socket (see the
    socket's makefile() method for more information)
  :param message: message to be sent on the control socket
  :param raw: leaves the message formatting untouched, passing it to the
    socket as-is

  :raises:
    * :class:`stem.SocketError` if a problem arises in using the socket
    * :class:`stem.SocketClosed` if the socket is known to be shut down
  """

  message = stem.util.str_tools._to_unicode(message)

  if not raw:
    message = send_formatting(message)

  await _write_to_socket(writer, message)

  if log.is_tracing():
    log_message = message.replace('\r\n', '\n').rstrip()
    msg_div = '\n' if '\n' in log_message else ' '
    log.trace('Sent to tor:%s%s' % (msg_div, log_message))


async def _write_to_socket(writer: asyncio.StreamWriter, message: Union[str, bytes]) -> None:
  try:
    writer.write(stem.util.str_tools._to_bytes(message))
    await writer.drain()
  except socket.error as exc:
    log.info('Failed to send: %s' % exc)

    # When sending there doesn't seem to be a reliable method for
    # distinguishing between failures from a disconnect verses other things.
    # Just accounting for known disconnection responses.

    if str(exc) == '[Errno 32] Broken pipe':
      raise stem.SocketClosed(exc)
    else:
      raise stem.SocketError(exc)
  except AttributeError:
    # if the control_file has been closed then flush will receive:
    # AttributeError: 'NoneType' object has no attribute 'sendall'

    log.info('Failed to send: file has been closed')
    raise stem.SocketClosed('file has been closed')


async def recv_message(reader: asyncio.StreamReader, arrived_at: Optional[float] = None) -> stem.response.ControlMessage:
  """
  Pulls from a control socket until we either have a complete message or
  encounter a problem.

  :param file control_file: file derived from the control socket (see the
    socket's makefile() method for more information)

  :returns: :class:`~stem.response.ControlMessage` read from the socket

  :raises:
    * :class:`stem.ProtocolError` the content from the socket is malformed
    * :class:`stem.SocketClosed` if the socket closes before we receive
      a complete message
  """

  parsed_content = []  # type: List[Tuple[str, str, bytes]]
  raw_content = bytearray()
  first_line = True

  while True:
    try:
      line = await reader.readline()
    except AttributeError:
      # if the control_file has been closed then we will receive:
      # AttributeError: 'NoneType' object has no attribute 'recv'

      log.info(ERROR_MSG % ('SocketClosed', 'socket file has been closed'))
      raise stem.SocketClosed('socket file has been closed')
    except (OSError, ValueError) as exc:
      # when disconnected this errors with...
      #
      #   * ValueError: I/O operation on closed file
      #   * OSError: [Errno 107] Transport endpoint is not connected
      #   * OSError: [Errno 9] Bad file descriptor

      log.info(ERROR_MSG % ('SocketClosed', 'received exception "%s"' % exc))
      raise stem.SocketClosed(exc)

    # Parses the tor control lines. These are of the form...
    # <status code><divider><content>\r\n

    if not line:
      # if the socket is disconnected then the readline() method will provide
      # empty content

      log.info(ERROR_MSG % ('SocketClosed', 'empty socket content'))
      raise stem.SocketClosed('Received empty socket content.')
    elif not MESSAGE_PREFIX.match(line):
      log.info(ERROR_MSG % ('ProtocolError', 'malformed status code/divider, "%s"' % log.escape(line.decode('utf-8'))))
      raise stem.ProtocolError('Badly formatted reply line: beginning is malformed')
    elif not line.endswith(b'\r\n'):
      log.info(ERROR_MSG % ('ProtocolError', 'no CRLF linebreak, "%s"' % log.escape(line.decode('utf-8'))))
      raise stem.ProtocolError('All lines should end with CRLF')

    status_code, divider, content = line[:3], line[3:4], line[4:-2]  # strip CRLF off content

    status_code = stem.util.str_tools._to_unicode(status_code)
    divider = stem.util.str_tools._to_unicode(divider)

    # Most controller responses are single lines, in which case we don't need
    # so much overhead.

    if first_line:
      if divider == ' ':
        _log_trace(line)
        return stem.response.ControlMessage([(status_code, divider, content)], line, arrived_at = arrived_at)
      else:
        parsed_content, raw_content, first_line = [], bytearray(), False

    raw_content += line

    if divider == '-':
      # mid-reply line, keep pulling for more content
      parsed_content.append((status_code, divider, content))
    elif divider == ' ':
      # end of the message, return the message
      parsed_content.append((status_code, divider, content))
      _log_trace(bytes(raw_content))
      return stem.response.ControlMessage(parsed_content, bytes(raw_content), arrived_at = arrived_at)
    elif divider == '+':
      # data entry, all of the following lines belong to the content until we
      # get a line with just a period

      content_block = bytearray(content)

      while True:
        try:
          line = await reader.readline()
          raw_content += line
        except socket.error as exc:
          log.info(ERROR_MSG % ('SocketClosed', 'received an exception while mid-way through a data reply (exception: "%s", read content: "%s")' % (exc, log.escape(bytes(raw_content).decode('utf-8')))))
          raise stem.SocketClosed(exc)

        if not line.endswith(b'\r\n'):
          log.info(ERROR_MSG % ('ProtocolError', 'CRLF linebreaks missing from a data reply, "%s"' % log.escape(bytes(raw_content).decode('utf-8'))))
          raise stem.ProtocolError('All lines should end with CRLF')
        elif line == b'.\r\n':
          break  # data block termination

        line = line[:-2]  # strips off the CRLF

        # lines starting with a period are escaped by a second period (as per
        # section 2.4 of the control-spec)

        if line.startswith(b'..'):
          line = line[1:]

        content_block += b'\n' + line

      # joins the content using a newline rather than CRLF separator (more
      # conventional for multi-line string content outside the windows world)

      parsed_content.append((status_code, divider, bytes(content_block)))
    else:
      # this should never be reached due to the prefix regex, but might as well
      # be safe...

      log.warn(ERROR_MSG % ('ProtocolError', "\"%s\" isn't a recognized divider type" % divider))
      raise stem.ProtocolError("Unrecognized divider type '%s': %s" % (divider, stem.util.str_tools._to_unicode(line)))


def recv_message_from_bytes_io(reader: BinaryIO, arrived_at: Optional[float] = None) -> stem.response.ControlMessage:
  """
  Pulls from a control socket until we either have a complete message or
  encounter a problem.

  :param control_file: file derived from the control socket (see the
    socket's makefile() method for more information)

  :returns: :class:`~stem.response.ControlMessage` read from the socket

  :raises:
    * :class:`stem.ProtocolError` the content from the socket is malformed
    * :class:`stem.SocketClosed` if the socket closes before we receive
      a complete message
  """

  parsed_content = []  # type: List[Tuple[str, str, bytes]]
  raw_content = bytearray()
  first_line = True

  while True:
    try:
      line = reader.readline()
    except AttributeError:
      # if the control_file has been closed then we will receive:
      # AttributeError: 'NoneType' object has no attribute 'recv'

      log.info(ERROR_MSG % ('SocketClosed', 'socket file has been closed'))
      raise stem.SocketClosed('socket file has been closed')
    except (OSError, ValueError) as exc:
      # when disconnected this errors with...
      #
      #   * ValueError: I/O operation on closed file
      #   * OSError: [Errno 107] Transport endpoint is not connected
      #   * OSError: [Errno 9] Bad file descriptor

      log.info(ERROR_MSG % ('SocketClosed', 'received exception "%s"' % exc))
      raise stem.SocketClosed(exc)

    # Parses the tor control lines. These are of the form...
    # <status code><divider><content>\r\n

    if not line:
      # if the socket is disconnected then the readline() method will provide
      # empty content

      log.info(ERROR_MSG % ('SocketClosed', 'empty socket content'))
      raise stem.SocketClosed('Received empty socket content.')
    elif not MESSAGE_PREFIX.match(line):
      log.info(ERROR_MSG % ('ProtocolError', 'malformed status code/divider, "%s"' % log.escape(line.decode('utf-8'))))
      raise stem.ProtocolError('Badly formatted reply line: beginning is malformed')
    elif not line.endswith(b'\r\n'):
      log.info(ERROR_MSG % ('ProtocolError', 'no CRLF linebreak, "%s"' % log.escape(line.decode('utf-8'))))
      raise stem.ProtocolError('All lines should end with CRLF')

    status_code, divider, content = line[:3], line[3:4], line[4:-2]  # strip CRLF off content

    status_code = stem.util.str_tools._to_unicode(status_code)
    divider = stem.util.str_tools._to_unicode(divider)

    # Most controller responses are single lines, in which case we don't need
    # so much overhead.

    if first_line:
      if divider == ' ':
        _log_trace(line)
        return stem.response.ControlMessage([(status_code, divider, content)], line, arrived_at = arrived_at)
      else:
        parsed_content, raw_content, first_line = [], bytearray(), False

    raw_content += line

    if divider == '-':
      # mid-reply line, keep pulling for more content
      parsed_content.append((status_code, divider, content))
    elif divider == ' ':
      # end of the message, return the message
      parsed_content.append((status_code, divider, content))
      _log_trace(bytes(raw_content))
      return stem.response.ControlMessage(parsed_content, bytes(raw_content), arrived_at = arrived_at)
    elif divider == '+':
      # data entry, all of the following lines belong to the content until we
      # get a line with just a period

      content_block = bytearray(content)

      while True:
        try:
          line = reader.readline()
          raw_content += line
        except socket.error as exc:
          log.info(ERROR_MSG % ('SocketClosed', 'received an exception while mid-way through a data reply (exception: "%s", read content: "%s")' % (exc, log.escape(bytes(raw_content).decode('utf-8')))))
          raise stem.SocketClosed(exc)

        if not line.endswith(b'\r\n'):
          log.info(ERROR_MSG % ('ProtocolError', 'CRLF linebreaks missing from a data reply, "%s"' % log.escape(bytes(raw_content).decode('utf-8'))))
          raise stem.ProtocolError('All lines should end with CRLF')
        elif line == b'.\r\n':
          break  # data block termination

        line = line[:-2]  # strips off the CRLF

        # lines starting with a period are escaped by a second period (as per
        # section 2.4 of the control-spec)

        if line.startswith(b'..'):
          line = line[1:]

        content_block += b'\n' + line

      # joins the content using a newline rather than CRLF separator (more
      # conventional for multi-line string content outside the windows world)

      parsed_content.append((status_code, divider, bytes(content_block)))
    else:
      # this should never be reached due to the prefix regex, but might as well
      # be safe...

      log.warn(ERROR_MSG % ('ProtocolError', "\"%s\" isn't a recognized divider type" % divider))
      raise stem.ProtocolError("Unrecognized divider type '%s': %s" % (divider, stem.util.str_tools._to_unicode(line)))


def send_formatting(message: str) -> str:
  """
  Performs the formatting expected from sent control messages. For more
  information see the :func:`~stem.socket.send_message` function.

  :param message: message to be formatted

  :returns: **str** of the message wrapped by the formatting expected from
    controllers
  """

  # From control-spec section 2.2...
  #   Command = Keyword OptArguments CRLF / "+" Keyword OptArguments CRLF CmdData
  #   Keyword = 1*ALPHA
  #   OptArguments = [ SP *(SP / VCHAR) ]
  #
  # A command is either a single line containing a Keyword and arguments, or a
  # multiline command whose initial keyword begins with +, and whose data
  # section ends with a single "." on a line of its own.

  # if we already have \r\n entries then standardize on \n to start with
  message = message.replace('\r\n', '\n')

  if '\n' in message:
    return '+%s\r\n.\r\n' % message.replace('\n', '\r\n')
  else:
    return message + '\r\n'


def _log_trace(response: bytes) -> None:
  if not log.is_tracing():
    return

  log_message = stem.util.str_tools._to_unicode(response.replace(b'\r\n', b'\n').rstrip())
  log_message_lines = log_message.split('\n')

  if TRUNCATE_LOGS and len(log_message_lines) > TRUNCATE_LOGS:
    log_message = '\n'.join(log_message_lines[:TRUNCATE_LOGS] + ['... %i more lines...' % (len(log_message_lines) - TRUNCATE_LOGS)])

  if len(log_message_lines) > 2:
    log.trace('Received from tor:\n%s' % log_message)
  else:
    log.trace('Received from tor: %s' % log_message.replace('\n', '\\n'))<|MERGE_RESOLUTION|>--- conflicted
+++ resolved
@@ -336,17 +336,8 @@
     """
     RelaySocket constructor.
 
-<<<<<<< HEAD
-    :param str address: ip address of the relay
-    :param int port: orport of the relay
-=======
     :param address: ip address of the relay
     :param port: orport of the relay
-    :param connect: connects to the socket if True, leaves it unconnected otherwise
-
-    :raises: :class:`stem.SocketError` if connect is **True** and we're
-      unable to establish a connection
->>>>>>> 8634aa04
     """
 
     super(RelaySocket, self).__init__()
@@ -457,17 +448,12 @@
     """
     ControlPort constructor.
 
-<<<<<<< HEAD
     :param str address: ip address of the controller
     :param int port: port number of the controller
-=======
-    :param address: ip address of the controller
-    :param port: port number of the controller
-    :param connect: connects to the socket if True, leaves it unconnected otherwise
+    :param bool connect: connects to the socket if True, leaves it unconnected otherwise
 
     :raises: :class:`stem.SocketError` if connect is **True** and we're
       unable to establish a connection
->>>>>>> 8634aa04
     """
 
     super(ControlPort, self).__init__()
@@ -496,15 +482,11 @@
     """
     ControlSocketFile constructor.
 
-<<<<<<< HEAD
     :param str socket_path: path where the control socket is located
-=======
-    :param socket_path: path where the control socket is located
-    :param connect: connects to the socket if True, leaves it unconnected otherwise
+    :param bool connect: connects to the socket if True, leaves it unconnected otherwise
 
     :raises: :class:`stem.SocketError` if connect is **True** and we're
       unable to establish a connection
->>>>>>> 8634aa04
     """
 
     super(ControlSocketFile, self).__init__()
@@ -593,7 +575,7 @@
   Pulls from a control socket until we either have a complete message or
   encounter a problem.
 
-  :param file control_file: file derived from the control socket (see the
+  :param control_file: file derived from the control socket (see the
     socket's makefile() method for more information)
 
   :returns: :class:`~stem.response.ControlMessage` read from the socket
@@ -715,7 +697,7 @@
   Pulls from a control socket until we either have a complete message or
   encounter a problem.
 
-  :param control_file: file derived from the control socket (see the
+  :param file control_file: file derived from the control socket (see the
     socket's makefile() method for more information)
 
   :returns: :class:`~stem.response.ControlMessage` read from the socket
